// Copyright 2014 beego Author. All Rights Reserved.
//
// Licensed under the Apache License, Version 2.0 (the "License");
// you may not use this file except in compliance with the License.
// You may obtain a copy of the License at
//
//      http://www.apache.org/licenses/LICENSE-2.0
//
// Unless required by applicable law or agreed to in writing, software
// distributed under the License is distributed on an "AS IS" BASIS,
// WITHOUT WARRANTIES OR CONDITIONS OF ANY KIND, either express or implied.
// See the License for the specific language governing permissions and
// limitations under the License.

package orm

import "reflect"

// model to model struct
type queryM2M struct {
	md  interface{}
	mi  *modelInfo
	fi  *fieldInfo
	qs  *querySet
	ind reflect.Value
}

// add models to origin models when creating queryM2M.
// example:
// 	m2m := orm.QueryM2M(post,"Tag")
// 	m2m.Add(&Tag1{},&Tag2{})
//  for _,tag := range post.Tags{}
//
// make sure the relation is defined in post model struct tag.
func (o *queryM2M) Add(mds ...interface{}) (int64, error) {
	fi := o.fi
	mi := fi.relThroughModelInfo
	mfi := fi.reverseFieldInfo
	rfi := fi.reverseFieldInfoTwo

	orm := o.qs.orm
	dbase := orm.alias.DbBaser

	var models []interface{}

<<<<<<< HEAD
=======
	for _, colname := range mi.fields.dbcols {
		if colname != mfi.column && colname != rfi.column && colname != fi.mi.fields.pk.column &&
			mi.fields.columns[colname] != mi.fields.pk {
			other_names = append(other_names, colname)
		}
	}
	for i, md := range mds {
		if reflect.Indirect(reflect.ValueOf(md)).Kind() != reflect.Struct && i > 0 {
			other_values = append(other_values, md)
			mds = append(mds[:i], mds[i+1:]...)
		}
	}
>>>>>>> 566aab43
	for _, md := range mds {
		val := reflect.ValueOf(md)
		if val.Kind() == reflect.Slice || val.Kind() == reflect.Array {
			for i := 0; i < val.Len(); i++ {
				v := val.Index(i)
				if v.CanInterface() {
					models = append(models, v.Interface())
				}
			}
		} else {
			models = append(models, md)
		}
	}

	_, v1, exist := getExistPk(o.mi, o.ind)
	if exist == false {
		panic(ErrMissPK)
	}

	names := []string{mfi.column, rfi.column}

	values := make([]interface{}, 0, len(models)*2)

	for _, md := range models {

		ind := reflect.Indirect(reflect.ValueOf(md))

		var v2 interface{}
		if ind.Kind() != reflect.Struct {
			v2 = ind.Interface()
		} else {
			_, v2, exist = getExistPk(fi.relModelInfo, ind)
			if exist == false {
				panic(ErrMissPK)
			}
		}

		values = append(values, v1, v2)

	}

	return dbase.InsertValue(orm.db, mi, true, names, values)
}

// remove models following the origin model relationship
func (o *queryM2M) Remove(mds ...interface{}) (int64, error) {
	fi := o.fi
	qs := o.qs.Filter(fi.reverseFieldInfo.name, o.md)

	nums, err := qs.Filter(fi.reverseFieldInfoTwo.name+ExprSep+"in", mds).Delete()
	if err != nil {
		return nums, err
	}
	return nums, nil
}

// check model is existed in relationship of origin model
func (o *queryM2M) Exist(md interface{}) bool {
	fi := o.fi
	return o.qs.Filter(fi.reverseFieldInfo.name, o.md).
		Filter(fi.reverseFieldInfoTwo.name, md).Exist()
}

// clean all models in related of origin model
func (o *queryM2M) Clear() (int64, error) {
	fi := o.fi
	return o.qs.Filter(fi.reverseFieldInfo.name, o.md).Delete()
}

// count all related models of origin model
func (o *queryM2M) Count() (int64, error) {
	fi := o.fi
	return o.qs.Filter(fi.reverseFieldInfo.name, o.md).Count()
}

var _ QueryM2Mer = new(queryM2M)

// create new M2M queryer.
func newQueryM2M(md interface{}, o *orm, mi *modelInfo, fi *fieldInfo, ind reflect.Value) QueryM2Mer {
	qm2m := new(queryM2M)
	qm2m.md = md
	qm2m.mi = mi
	qm2m.fi = fi
	qm2m.ind = ind
	qm2m.qs = newQuerySet(o, fi.relThroughModelInfo).(*querySet)
	return qm2m
}<|MERGE_RESOLUTION|>--- conflicted
+++ resolved
@@ -42,9 +42,9 @@
 	dbase := orm.alias.DbBaser
 
 	var models []interface{}
+	var other_values []interface{}
+	var other_names []string
 
-<<<<<<< HEAD
-=======
 	for _, colname := range mi.fields.dbcols {
 		if colname != mfi.column && colname != rfi.column && colname != fi.mi.fields.pk.column &&
 			mi.fields.columns[colname] != mi.fields.pk {
@@ -57,7 +57,6 @@
 			mds = append(mds[:i], mds[i+1:]...)
 		}
 	}
->>>>>>> 566aab43
 	for _, md := range mds {
 		val := reflect.ValueOf(md)
 		if val.Kind() == reflect.Slice || val.Kind() == reflect.Array {
@@ -80,11 +79,9 @@
 	names := []string{mfi.column, rfi.column}
 
 	values := make([]interface{}, 0, len(models)*2)
-
 	for _, md := range models {
 
 		ind := reflect.Indirect(reflect.ValueOf(md))
-
 		var v2 interface{}
 		if ind.Kind() != reflect.Struct {
 			v2 = ind.Interface()
@@ -94,11 +91,11 @@
 				panic(ErrMissPK)
 			}
 		}
-
 		values = append(values, v1, v2)
 
 	}
-
+	names = append(names, other_names...)
+	values = append(values, other_values...)
 	return dbase.InsertValue(orm.db, mi, true, names, values)
 }
 
