// Copyright 2014 beego Author. All Rights Reserved.
//
// Licensed under the Apache License, Version 2.0 (the "License");
// you may not use this file except in compliance with the License.
// You may obtain a copy of the License at
//
//      http://www.apache.org/licenses/LICENSE-2.0
//
// Unless required by applicable law or agreed to in writing, software
// distributed under the License is distributed on an "AS IS" BASIS,
// WITHOUT WARRANTIES OR CONDITIONS OF ANY KIND, either express or implied.
// See the License for the specific language governing permissions and
// limitations under the License.

package logs

import (
	"bufio"
	"fmt"
	"io/ioutil"
	"os"
	"strconv"
	"testing"
	"time"
)

func TestFilePerm(t *testing.T) {
	log := NewLogger(10000)
	// use 0666 as test perm cause the default umask is 022
	log.SetLogger("file", `{"filename":"test.log", "perm": "0666"}`)
	log.Debug("debug")
	log.Informational("info")
	log.Notice("notice")
	log.Warning("warning")
	log.Error("error")
	log.Alert("alert")
	log.Critical("critical")
	log.Emergency("emergency")
	file, err := os.Stat("test.log")
	if err != nil {
		t.Fatal(err)
	}
	if file.Mode() != 0666 {
		t.Fatal("unexpected log file permission")
	}
	os.Remove("test.log")
}

func TestFile1(t *testing.T) {
	log := NewLogger(10000)
	log.SetLogger("file", `{"filename":"test.log"}`)
	log.Debug("debug")
	log.Informational("info")
	log.Notice("notice")
	log.Warning("warning")
	log.Error("error")
	log.Alert("alert")
	log.Critical("critical")
	log.Emergency("emergency")
	f, err := os.Open("test.log")
	if err != nil {
		t.Fatal(err)
	}
	b := bufio.NewReader(f)
	lineNum := 0
	for {
		line, _, err := b.ReadLine()
		if err != nil {
			break
		}
		if len(line) > 0 {
			lineNum++
		}
	}
	var expected = LevelDebug + 1
	if lineNum != expected {
		t.Fatal(lineNum, "not "+strconv.Itoa(expected)+" lines")
	}
	os.Remove("test.log")
}

func TestFile2(t *testing.T) {
	log := NewLogger(10000)
	log.SetLogger("file", fmt.Sprintf(`{"filename":"test2.log","level":%d}`, LevelError))
	log.Debug("debug")
	log.Info("info")
	log.Notice("notice")
	log.Warning("warning")
	log.Error("error")
	log.Alert("alert")
	log.Critical("critical")
	log.Emergency("emergency")
	f, err := os.Open("test2.log")
	if err != nil {
		t.Fatal(err)
	}
	b := bufio.NewReader(f)
	lineNum := 0
	for {
		line, _, err := b.ReadLine()
		if err != nil {
			break
		}
		if len(line) > 0 {
			lineNum++
		}
	}
	var expected = LevelError + 1
	if lineNum != expected {
		t.Fatal(lineNum, "not "+strconv.Itoa(expected)+" lines")
	}
	os.Remove("test2.log")
}

func TestFileDailyRotate_01(t *testing.T) {
	log := NewLogger(10000)
	log.SetLogger("file", `{"filename":"test3.log","maxlines":4}`)
	log.Debug("debug")
	log.Info("info")
	log.Notice("notice")
	log.Warning("warning")
	log.Error("error")
	log.Alert("alert")
	log.Critical("critical")
	log.Emergency("emergency")
	rotateName := "test3" + fmt.Sprintf(".%s.%03d", time.Now().Format("2006-01-02"), 1) + ".log"
	b, err := exists(rotateName)
	if !b || err != nil {
		os.Remove("test3.log")
		t.Fatal("rotate not generated")
	}
	os.Remove(rotateName)
	os.Remove("test3.log")
}

func TestFileDailyRotate_02(t *testing.T) {
	fn1 := "rotate_day.log"
<<<<<<< HEAD
	fn2 := "rotate_day." + time.Now().Add(-24*time.Hour).Format("2006-01-02") + ".log"
	testFileRotate(t, fn1, fn2, true, false)
=======
	fn2 := "rotate_day." + time.Now().Add(-24*time.Hour).Format("2006-01-02") + ".001.log"
	testFileRotate(t, fn1, fn2)
>>>>>>> d55f54a8
}

func TestFileDailyRotate_03(t *testing.T) {
	fn1 := "rotate_day.log"
	fn := "rotate_day." + time.Now().Add(-24*time.Hour).Format("2006-01-02") + ".log"
	os.Create(fn)
	fn2 := "rotate_day." + time.Now().Add(-24*time.Hour).Format("2006-01-02") + ".001.log"
	testFileRotate(t, fn1, fn2, true, false)
	os.Remove(fn)
}

func TestFileDailyRotate_04(t *testing.T) {
	fn1 := "rotate_day.log"
	fn2 := "rotate_day." + time.Now().Add(-24*time.Hour).Format("2006-01-02") + ".001.log"
	testFileDailyRotate(t, fn1, fn2)
}

func TestFileDailyRotate_05(t *testing.T) {
	fn1 := "rotate_day.log"
	fn := "rotate_day." + time.Now().Add(-24*time.Hour).Format("2006-01-02") + ".log"
	os.Create(fn)
	fn2 := "rotate_day." + time.Now().Add(-24*time.Hour).Format("2006-01-02") + ".001.log"
	testFileDailyRotate(t, fn1, fn2)
	os.Remove(fn)
}
func TestFileDailyRotate_06(t *testing.T) { //test file mode
	log := NewLogger(10000)
	log.SetLogger("file", `{"filename":"test3.log","maxlines":4}`)
	log.Debug("debug")
	log.Info("info")
	log.Notice("notice")
	log.Warning("warning")
	log.Error("error")
	log.Alert("alert")
	log.Critical("critical")
	log.Emergency("emergency")
	rotateName := "test3" + fmt.Sprintf(".%s.%03d", time.Now().Format("2006-01-02"), 1) + ".log"
	s, _ := os.Lstat(rotateName)
	if s.Mode() != 0440 {
		os.Remove(rotateName)
		os.Remove("test3.log")
		t.Fatal("rotate file mode error")
	}
	os.Remove(rotateName)
	os.Remove("test3.log")
}

func TestFileHourlyRotate_01(t *testing.T) {
	log := NewLogger(10000)
    log.SetLogger("file", `{"filename":"test3.log","hourly":true,"maxlines":4}`)
	log.Debug("debug")
	log.Info("info")
	log.Notice("notice")
	log.Warning("warning")
	log.Error("error")
	log.Alert("alert")
	log.Critical("critical")
	log.Emergency("emergency")
	rotateName := "test3" + fmt.Sprintf(".%s.%03d", time.Now().Format("2006010215"), 1) + ".log"
	b, err := exists(rotateName)
	if !b || err != nil {
		os.Remove("test3.log")
		t.Fatal("rotate not generated")
	}
	os.Remove(rotateName)
	os.Remove("test3.log")
}

func TestFileHourlyRotate_02(t *testing.T) {
	fn1 := "rotate_hour.log"
	fn2 := "rotate_hour." + time.Now().Add(-1*time.Hour).Format("2006010215") + ".log"
	testFileRotate(t, fn1, fn2, false, true)
}

func TestFileHourlyRotate_03(t *testing.T) {
	fn1 := "rotate_hour.log"
	fn := "rotate_hour." + time.Now().Add(-1*time.Hour).Format("2006010215") + ".log"
	os.Create(fn)
	fn2 := "rotate_hour." + time.Now().Add(-1*time.Hour).Format("2006010215") + ".001.log"
	testFileRotate(t, fn1, fn2, false, true)
	os.Remove(fn)
}

func TestFileHourlyRotate_04(t *testing.T) {
	fn1 := "rotate_hour.log"
	fn2 := "rotate_hour." + time.Now().Add(-1*time.Hour).Format("2006010215") + ".log"
	testFileHourlyRotate(t, fn1, fn2)
}

func TestFileHourlyRotate_05(t *testing.T) {
	fn1 := "rotate_hour.log"
	fn := "rotate_hour." + time.Now().Add(-1*time.Hour).Format("2006010215") + ".log"
	os.Create(fn)
	fn2 := "rotate_hour." + time.Now().Add(-1*time.Hour).Format("2006010215") + ".001.log"
	testFileHourlyRotate(t, fn1, fn2)
	os.Remove(fn)
}

func TestFileHourlyRotate_06(t *testing.T) { //test file mode
	log := NewLogger(10000)
    log.SetLogger("file", `{"filename":"test3.log", "hourly":true, "maxlines":4}`)
	log.Debug("debug")
	log.Info("info")
	log.Notice("notice")
	log.Warning("warning")
	log.Error("error")
	log.Alert("alert")
	log.Critical("critical")
	log.Emergency("emergency")
	rotateName := "test3" + fmt.Sprintf(".%s.%03d", time.Now().Format("2006010215"), 1) + ".log"
	s, _ := os.Lstat(rotateName)
	if s.Mode() != 0440 {
		os.Remove(rotateName)
		os.Remove("test3.log")
		t.Fatal("rotate file mode error")
	}
	os.Remove(rotateName)
	os.Remove("test3.log")
}

func testFileRotate(t *testing.T, fn1, fn2 string, daily, hourly bool) {
	fw := &fileLogWriter{
		Daily:      daily,
		MaxDays:    7,
		Hourly:     hourly,
		MaxHours:   168,
		Rotate:     true,
		Level:      LevelTrace,
		Perm:       "0660",
		RotatePerm: "0440",
	}

    if daily {
        fw.Init(fmt.Sprintf(`{"filename":"%v","maxdays":1}`, fn1))
        fw.dailyOpenTime = time.Now().Add(-24 * time.Hour)
        fw.dailyOpenDate = fw.dailyOpenTime.Day()
    }

    if hourly {
        fw.Init(fmt.Sprintf(`{"filename":"%v","maxhours":1}`, fn1))
        fw.hourlyOpenTime = time.Now().Add(-1 * time.Hour)
        fw.hourlyOpenDate = fw.hourlyOpenTime.Day()
    }

    fw.WriteMsg(time.Now(), "this is a msg for test", LevelDebug)

	for _, file := range []string{fn1, fn2} {
		_, err := os.Stat(file)
		if err != nil {
			t.Log(err)
			t.FailNow()
		}
		os.Remove(file)
	}
	fw.Destroy()
}

func testFileDailyRotate(t *testing.T, fn1, fn2 string) {
	fw := &fileLogWriter{
		Daily:      true,
		MaxDays:    7,
		Rotate:     true,
		Level:      LevelTrace,
		Perm:       "0660",
		RotatePerm: "0440",
	}
	fw.Init(fmt.Sprintf(`{"filename":"%v","maxdays":1}`, fn1))
	fw.dailyOpenTime = time.Now().Add(-24 * time.Hour)
	fw.dailyOpenDate = fw.dailyOpenTime.Day()
	today, _ := time.ParseInLocation("2006-01-02", time.Now().Format("2006-01-02"), fw.dailyOpenTime.Location())
	today = today.Add(-1 * time.Second)
	fw.dailyRotate(today)
	for _, file := range []string{fn1, fn2} {
		_, err := os.Stat(file)
		if err != nil {
			t.FailNow()
		}
		content, err := ioutil.ReadFile(file)
		if err != nil {
			t.FailNow()
		}
		if len(content) > 0 {
			t.FailNow()
		}
		os.Remove(file)
	}
	fw.Destroy()
}

func testFileHourlyRotate(t *testing.T, fn1, fn2 string) {
	fw := &fileLogWriter{
        Hourly:      true,
        MaxHours:    168,
		Rotate:     true,
		Level:      LevelTrace,
		Perm:       "0660",
		RotatePerm: "0440",
	}
	fw.Init(fmt.Sprintf(`{"filename":"%v","maxhours":1}`, fn1))
	fw.hourlyOpenTime = time.Now().Add(-1 * time.Hour)
	fw.hourlyOpenDate = fw.hourlyOpenTime.Hour()
	hour, _ := time.ParseInLocation("2006010215", time.Now().Format("2006010215"), fw.hourlyOpenTime.Location())
	hour = hour.Add(-1 * time.Second)
	fw.hourlyRotate(hour)
	for _, file := range []string{fn1, fn2} {
		_, err := os.Stat(file)
		if err != nil {
			t.FailNow()
		}
		content, err := ioutil.ReadFile(file)
		if err != nil {
			t.FailNow()
		}
		if len(content) > 0 {
			t.FailNow()
		}
		os.Remove(file)
	}
	fw.Destroy()
}
func exists(path string) (bool, error) {
	_, err := os.Stat(path)
	if err == nil {
		return true, nil
	}
	if os.IsNotExist(err) {
		return false, nil
	}
	return false, err
}

func BenchmarkFile(b *testing.B) {
	log := NewLogger(100000)
	log.SetLogger("file", `{"filename":"test4.log"}`)
	for i := 0; i < b.N; i++ {
		log.Debug("debug")
	}
	os.Remove("test4.log")
}

func BenchmarkFileAsynchronous(b *testing.B) {
	log := NewLogger(100000)
	log.SetLogger("file", `{"filename":"test4.log"}`)
	log.Async()
	for i := 0; i < b.N; i++ {
		log.Debug("debug")
	}
	os.Remove("test4.log")
}

func BenchmarkFileCallDepth(b *testing.B) {
	log := NewLogger(100000)
	log.SetLogger("file", `{"filename":"test4.log"}`)
	log.EnableFuncCallDepth(true)
	log.SetLogFuncCallDepth(2)
	for i := 0; i < b.N; i++ {
		log.Debug("debug")
	}
	os.Remove("test4.log")
}

func BenchmarkFileAsynchronousCallDepth(b *testing.B) {
	log := NewLogger(100000)
	log.SetLogger("file", `{"filename":"test4.log"}`)
	log.EnableFuncCallDepth(true)
	log.SetLogFuncCallDepth(2)
	log.Async()
	for i := 0; i < b.N; i++ {
		log.Debug("debug")
	}
	os.Remove("test4.log")
}

func BenchmarkFileOnGoroutine(b *testing.B) {
	log := NewLogger(100000)
	log.SetLogger("file", `{"filename":"test4.log"}`)
	for i := 0; i < b.N; i++ {
		go log.Debug("debug")
	}
	os.Remove("test4.log")
}<|MERGE_RESOLUTION|>--- conflicted
+++ resolved
@@ -135,13 +135,8 @@
 
 func TestFileDailyRotate_02(t *testing.T) {
 	fn1 := "rotate_day.log"
-<<<<<<< HEAD
-	fn2 := "rotate_day." + time.Now().Add(-24*time.Hour).Format("2006-01-02") + ".log"
+	fn2 := "rotate_day." + time.Now().Add(-24*time.Hour).Format("2006-01-02") + ".001.log"
 	testFileRotate(t, fn1, fn2, true, false)
-=======
-	fn2 := "rotate_day." + time.Now().Add(-24*time.Hour).Format("2006-01-02") + ".001.log"
-	testFileRotate(t, fn1, fn2)
->>>>>>> d55f54a8
 }
 
 func TestFileDailyRotate_03(t *testing.T) {
