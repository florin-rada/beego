--- conflicted
+++ resolved
@@ -158,16 +158,11 @@
 }
 
 func compareFile(pkgRealpath string) bool {
-<<<<<<< HEAD
+	if !utils.FileExists(path.Join(workPath, "routers", "commentsRouter.go")) {
+		return true
+	}
 	if utils.FileExists(path.Join(workPath, lastupdateFilename)) {
 		content, err := ioutil.ReadFile(path.Join(workPath, lastupdateFilename))
-=======
-	if !utils.FileExists(path.Join(AppPath, "routers", "commentsRouter.go")) {
-		return true
-	}
-	if utils.FileExists(path.Join(AppPath, lastupdateFilename)) {
-		content, err := ioutil.ReadFile(path.Join(AppPath, lastupdateFilename))
->>>>>>> 289f050c
 		if err != nil {
 			return true
 		}
